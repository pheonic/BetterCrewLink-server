import express from 'express';
import { Server } from 'http';
import { Server as HttpsServer } from 'https';
import { readFileSync, readdirSync } from 'fs';
import { join } from 'path';
import socketIO from 'socket.io';
import Tracer from 'tracer';
import morgan from 'morgan';
<<<<<<< HEAD
import publicIp from 'public-ip';
import TurnServer from 'node-turn';
import crypto from 'crypto';
import peerConfig  from './peerConfig';
import { ICEServer } from './ICEServer';
=======
>>>>>>> b03ba19f

const supportedCrewLinkVersions = new Set(['1.2.0']);
const httpsEnabled = !!process.env.HTTPS;

const port = process.env.PORT || (httpsEnabled ? '443' : '9736');

const sslCertificatePath = process.env.SSLPATH || process.cwd();

const logger = Tracer.colorConsole({
	format: "{{timestamp}} <{{title}}> {{message}}"
});

const turnLogger = Tracer.colorConsole({
	format: "{{timestamp}} <{{title}}> <ice> {{message}}",
	level: peerConfig.integratedRelay.debugLevel.toLowerCase()
})

const app = express();
let server: HttpsServer | Server;
if (httpsEnabled) {
	server = new HttpsServer({
		key: readFileSync(join(sslCertificatePath, 'privkey.pem')),
		cert: readFileSync(join(sslCertificatePath, 'fullchain.pem'))
	}, app);
} else {
	server = new Server(app);
}

let turnServer: TurnServer | null = null;
if (peerConfig.integratedRelay.enabled) {
	turnServer = new TurnServer({
		minPort: peerConfig.integratedRelay.minPort,
		maxPort: peerConfig.integratedRelay.maxPort,
		listeningPort: peerConfig.integratedRelay.listeningPort,
		authMech: 'long-term',
		debugLevel: peerConfig.integratedRelay.debugLevel,
		realm: 'crewlink',
		debug: (level, message) => {
			turnLogger[level.toLowerCase()](message)
		}
	})
	
	turnServer.start();
}

const io = socketIO(server);

const clients = new Map<string, Client>();

interface Client {
	playerId: number;
	clientId: number;
}

interface Signal {
	data: string;
	to: string;
}

<<<<<<< HEAD
interface SetIDsPacket {
	[key: string]: number
}

interface ClientPeerConfig {
	forceRelayOnly: boolean;
	iceServers: ICEServer[]
}

app.set('view engine', 'pug');
app.use(morgan('combined'));
app.use(express.static('offsets'));
=======
app.set('view engine', 'pug')
app.use(morgan('combined'))

>>>>>>> b03ba19f
let connectionCount = 0;
let ip = process.env.IP_ADDRESS;
let address = process.env.ADDRESS;
if (!address) {
	logger.error('You must set the ADDRESS environment variable.');
	process.exit(1);
}

app.get('/', (_, res) => {
	res.render('index', { connectionCount, address });
});

app.get('/health', (req, res) => {
	res.json({
		uptime: process.uptime(),
		connectionCount,
		address,
		name: process.env.NAME
	});
<<<<<<< HEAD
=======
})

io.use((socket, next) => {
	const userAgent = socket.request.headers['user-agent'];
	const matches = /^CrewLink\/(\d+\.\d+\.\d+) \((\w+)\)$/.exec(userAgent);
	const error = new Error() as any;
	error.data = { message: 'The voice server does not support your version of CrewLink.\nSupported versions: ' + Array.from(supportedCrewLinkVersions).join() };
	if (!matches) {
		next(error);
	} else {
		const version = matches[1];
		// const platform = matches[2];
		if (supportedCrewLinkVersions.has(version)) {
			next();
		} else {
			next(error);
		}
	}
>>>>>>> b03ba19f
});

io.on('connection', (socket: socketIO.Socket) => {
	connectionCount++;
	logger.info("Total connected: %d", connectionCount);
	let code: string | null = null;

<<<<<<< HEAD
	const clientPeerConfig: ClientPeerConfig = {
		forceRelayOnly: peerConfig.forceRelayOnly,
		iceServers: peerConfig.iceServers? [...peerConfig.iceServers] : []
	}

	if (turnServer) {
		const turnCredential = crypto.randomBytes(32).toString('base64');
		turnServer.addUser(socket.id, turnCredential);
		logger.info(`Adding socket "${socket.id}" as TURN user.`)
		clientPeerConfig.iceServers.push({
			urls: `turn:${ip}:${peerConfig.integratedRelay.listeningPort}`,
			username: socket.id,
			credential: turnCredential
		});
	}

	socket.emit('clientPeerConfig', clientPeerConfig);

	socket.on('join', (c: string, id: number) => {
		if (typeof c !== 'string' || typeof id !== 'number') {
=======
	socket.on('join', (c: string, id: number, clientId: number) => {
		if (typeof c !== 'string' || typeof id !== 'number' || typeof clientId !== 'number') {
>>>>>>> b03ba19f
			socket.disconnect();
			logger.error(`Socket %s sent invalid join command: %s %d %d`, socket.id, c, id, clientId);
			return;
		}

<<<<<<< HEAD
		const socketsInLobby = Object.keys(io.sockets.adapter.rooms[code].sockets);
		const ids: SetIDsPacket = {};
		for (const s of socketsInLobby) {
			if (s !== socket.id)
				ids[s] = playerIds.get(s);
=======
		let otherClients: any = {};
		if (io.sockets.adapter.rooms[c]) {
			let socketsInLobby = Object.keys(io.sockets.adapter.rooms[c].sockets);
			for (let s of socketsInLobby) {
				if (clients.has(s) && clients.get(s).clientId === clientId) {
					socket.disconnect();
					logger.error(`Socket %s sent invalid join command, attempted spoofing another client`);
					return;
				}
				if (s !== socket.id)
					otherClients[s] = clients.get(s);
			}
>>>>>>> b03ba19f
		}
		code = c;
		socket.join(code);
		socket.to(code).broadcast.emit('join', socket.id, {
			playerId: id,
			clientId: clientId === Math.pow(2, 32) - 1 ? null : clientId
		});
		socket.emit('setClients', otherClients);
	});

	socket.on('id', (id: number, clientId: number) => {
		if (typeof id !== 'number' || typeof clientId !== 'number') {
			socket.disconnect();
			logger.error(`Socket %s sent invalid id command: %d %d`, socket.id, id, clientId);
			return;
		}
<<<<<<< HEAD
		playerIds.set(socket.id, id);
		socket.to(code).broadcast.emit('setId', socket.id, id);
	});


	socket.on('leave', () => {
		if (code) socket.leave(code);
	});
=======
		let client = clients.get(socket.id);
		if (client != null && client.clientId != null && client.clientId !== clientId) {
			socket.disconnect();
			logger.error(`Socket %s sent invalid id command, attempted spoofing another client`);
			return;
		}
		client = {
			playerId: id,
			clientId: clientId === Math.pow(2, 32) - 1 ? null : clientId
		};
		clients.set(socket.id, client);
		socket.to(code).broadcast.emit('setClient', socket.id, client);
	})


	socket.on('leave', () => {
		if (code) {
			socket.leave(code);
			clients.delete(socket.id);
		}
	})
>>>>>>> b03ba19f

	socket.on('signal', (signal: Signal) => {
		if (typeof signal !== 'object' || !signal.data || !signal.to || typeof signal.to !== 'string') {
			socket.disconnect();
			logger.error(`Socket %s sent invalid signal command: %j`, socket.id, signal);
			return;
		}
		const { to, data } = signal;
		io.to(to).emit('signal', {
			data,
			from: socket.id
		});
	});

	socket.on('disconnect', () => {
		clients.delete(socket.id);
		connectionCount--;
<<<<<<< HEAD
		playerIds.delete(socket.id);
=======
		logger.info("Total connected: %d", connectionCount);
	})
>>>>>>> b03ba19f

		if (turnServer) {
			logger.info(`Removing socket "${socket.id}" as TURN user.`)
			turnServer.removeUser(socket.id);
		}

		logger.info("Total connected: %d", connectionCount);
	});
});

(async () => {
<<<<<<< HEAD
	if (!ip) {
		ip = await publicIp.v4();
	}

	if (!address) {
		address = `${httpsEnabled ? 'https' : 'http'}://${ip}:${port}`;
	}

	server.listen(port);
=======
>>>>>>> b03ba19f
	logger.info('CrewLink Server started: %s', address);
})();<|MERGE_RESOLUTION|>--- conflicted
+++ resolved
@@ -1,21 +1,17 @@
 import express from 'express';
 import { Server } from 'http';
 import { Server as HttpsServer } from 'https';
-import { readFileSync, readdirSync } from 'fs';
+import { readFileSync } from 'fs';
 import { join } from 'path';
 import socketIO from 'socket.io';
 import Tracer from 'tracer';
 import morgan from 'morgan';
-<<<<<<< HEAD
-import publicIp from 'public-ip';
 import TurnServer from 'node-turn';
 import crypto from 'crypto';
 import peerConfig  from './peerConfig';
 import { ICEServer } from './ICEServer';
-=======
->>>>>>> b03ba19f
-
-const supportedCrewLinkVersions = new Set(['1.2.0']);
+
+const supportedCrewLinkVersions = new Set(['1.2.0', '0.0.0']);
 const httpsEnabled = !!process.env.HTTPS;
 
 const port = process.env.PORT || (httpsEnabled ? '443' : '9736');
@@ -73,11 +69,6 @@
 	to: string;
 }
 
-<<<<<<< HEAD
-interface SetIDsPacket {
-	[key: string]: number
-}
-
 interface ClientPeerConfig {
 	forceRelayOnly: boolean;
 	iceServers: ICEServer[]
@@ -85,14 +76,8 @@
 
 app.set('view engine', 'pug');
 app.use(morgan('combined'));
-app.use(express.static('offsets'));
-=======
-app.set('view engine', 'pug')
-app.use(morgan('combined'))
-
->>>>>>> b03ba19f
+
 let connectionCount = 0;
-let ip = process.env.IP_ADDRESS;
 let address = process.env.ADDRESS;
 if (!address) {
 	logger.error('You must set the ADDRESS environment variable.');
@@ -110,8 +95,6 @@
 		address,
 		name: process.env.NAME
 	});
-<<<<<<< HEAD
-=======
 })
 
 io.use((socket, next) => {
@@ -130,7 +113,6 @@
 			next(error);
 		}
 	}
->>>>>>> b03ba19f
 });
 
 io.on('connection', (socket: socketIO.Socket) => {
@@ -138,7 +120,6 @@
 	logger.info("Total connected: %d", connectionCount);
 	let code: string | null = null;
 
-<<<<<<< HEAD
 	const clientPeerConfig: ClientPeerConfig = {
 		forceRelayOnly: peerConfig.forceRelayOnly,
 		iceServers: peerConfig.iceServers? [...peerConfig.iceServers] : []
@@ -149,7 +130,7 @@
 		turnServer.addUser(socket.id, turnCredential);
 		logger.info(`Adding socket "${socket.id}" as TURN user.`)
 		clientPeerConfig.iceServers.push({
-			urls: `turn:${ip}:${peerConfig.integratedRelay.listeningPort}`,
+			urls: `turn:${address}:${peerConfig.integratedRelay.listeningPort}`,
 			username: socket.id,
 			credential: turnCredential
 		});
@@ -157,24 +138,13 @@
 
 	socket.emit('clientPeerConfig', clientPeerConfig);
 
-	socket.on('join', (c: string, id: number) => {
-		if (typeof c !== 'string' || typeof id !== 'number') {
-=======
 	socket.on('join', (c: string, id: number, clientId: number) => {
 		if (typeof c !== 'string' || typeof id !== 'number' || typeof clientId !== 'number') {
->>>>>>> b03ba19f
 			socket.disconnect();
 			logger.error(`Socket %s sent invalid join command: %s %d %d`, socket.id, c, id, clientId);
 			return;
 		}
 
-<<<<<<< HEAD
-		const socketsInLobby = Object.keys(io.sockets.adapter.rooms[code].sockets);
-		const ids: SetIDsPacket = {};
-		for (const s of socketsInLobby) {
-			if (s !== socket.id)
-				ids[s] = playerIds.get(s);
-=======
 		let otherClients: any = {};
 		if (io.sockets.adapter.rooms[c]) {
 			let socketsInLobby = Object.keys(io.sockets.adapter.rooms[c].sockets);
@@ -187,7 +157,6 @@
 				if (s !== socket.id)
 					otherClients[s] = clients.get(s);
 			}
->>>>>>> b03ba19f
 		}
 		code = c;
 		socket.join(code);
@@ -204,16 +173,6 @@
 			logger.error(`Socket %s sent invalid id command: %d %d`, socket.id, id, clientId);
 			return;
 		}
-<<<<<<< HEAD
-		playerIds.set(socket.id, id);
-		socket.to(code).broadcast.emit('setId', socket.id, id);
-	});
-
-
-	socket.on('leave', () => {
-		if (code) socket.leave(code);
-	});
-=======
 		let client = clients.get(socket.id);
 		if (client != null && client.clientId != null && client.clientId !== clientId) {
 			socket.disconnect();
@@ -235,7 +194,6 @@
 			clients.delete(socket.id);
 		}
 	})
->>>>>>> b03ba19f
 
 	socket.on('signal', (signal: Signal) => {
 		if (typeof signal !== 'object' || !signal.data || !signal.to || typeof signal.to !== 'string') {
@@ -253,12 +211,7 @@
 	socket.on('disconnect', () => {
 		clients.delete(socket.id);
 		connectionCount--;
-<<<<<<< HEAD
-		playerIds.delete(socket.id);
-=======
 		logger.info("Total connected: %d", connectionCount);
-	})
->>>>>>> b03ba19f
 
 		if (turnServer) {
 			logger.info(`Removing socket "${socket.id}" as TURN user.`)
@@ -266,21 +219,8 @@
 		}
 
 		logger.info("Total connected: %d", connectionCount);
-	});
-});
-
-(async () => {
-<<<<<<< HEAD
-	if (!ip) {
-		ip = await publicIp.v4();
-	}
-
-	if (!address) {
-		address = `${httpsEnabled ? 'https' : 'http'}://${ip}:${port}`;
-	}
-
-	server.listen(port);
-=======
->>>>>>> b03ba19f
-	logger.info('CrewLink Server started: %s', address);
-})();+	})
+});
+
+server.listen(port);
+logger.info('CrewLink Server started: %s', address);