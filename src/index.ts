import express from 'express';
import { Server } from 'http';
import { Server as HttpsServer } from 'https';
import { readFileSync } from 'fs';
import { join } from 'path';
import socketIO from 'socket.io';
import Tracer from 'tracer';
import morgan from 'morgan';
import TurnServer from 'node-turn';
import crypto from 'crypto';
import peerConfig from './peerConfig';
import { ICEServer } from './ICEServer';

<<<<<<< HEAD
const supportedCrewLinkVersions = new Set(['1.2.0', '1.2.1', '0.0.0', '2.0.0', '2.0.1', '2.0.2']);
=======
>>>>>>> bf243b1c
const httpsEnabled = !!process.env.HTTPS;

const port = process.env.PORT || (httpsEnabled ? '443' : '9736');

const sslCertificatePath = process.env.SSLPATH || process.cwd();

const logger = Tracer.colorConsole({
	format: '{{timestamp}} <{{title}}> {{message}}',
});

const turnLogger = Tracer.colorConsole({
	format: '{{timestamp}} <{{title}}> <ice> {{message}}',
	level: peerConfig.integratedRelay.debugLevel.toLowerCase(),
});

const app = express();
let server: HttpsServer | Server;
if (httpsEnabled) {
	server = new HttpsServer(
		{
			key: readFileSync(join(sslCertificatePath, 'privkey.pem')),
			cert: readFileSync(join(sslCertificatePath, 'fullchain.pem')),
		},
		app
	);
} else {
	server = new Server(app);
}

let turnServer: TurnServer | null = null;
if (peerConfig.integratedRelay.enabled) {
	turnServer = new TurnServer({
		minPort: peerConfig.integratedRelay.minPort,
		maxPort: peerConfig.integratedRelay.maxPort,
		listeningPort: peerConfig.integratedRelay.listeningPort,
		authMech: 'long-term',
		debugLevel: peerConfig.integratedRelay.debugLevel,
		realm: 'crewlink',
		debug: (level, message) => {
			turnLogger[level.toLowerCase()](message);
		},
	});

	turnServer.addUser(peerConfig.integratedRelay.defaultUsername, peerConfig.integratedRelay.defaultPassword);

	turnServer.start();
}

const io = socketIO(server);

const clients = new Map<string, Client>();

interface Client {
	playerId: number;
	clientId: number;
}

interface Signal {
	data: string;
	to: string;
}

interface ClientPeerConfig {
	forceRelayOnly: boolean;
	iceServers: ICEServer[];
}

app.set('view engine', 'pug');
app.use(morgan('combined'));
app.use('/public', express.static('public'))

let connectionCount = 0;
let hostname = process.env.HOSTNAME;
if (!hostname && peerConfig.integratedRelay.enabled) {
	logger.error('You must set the HOSTNAME environment variable to use the TURN server.');
	process.exit(1);
}

app.get('/', (req, res) => {
	let address = req.protocol + '://' + req.headers.host;
	res.render('index', { connectionCount, address });
});

app.get('/health', (req, res) => {
	let address = req.protocol + '://' + req.headers.host;
	res.json({
		uptime: process.uptime(),
		connectionCount,
		address,
		name: process.env.NAME,
	});
});



io.on('connection', (socket: socketIO.Socket) => {
	connectionCount++;
	logger.info('Total connected: %d', connectionCount);
	let code: string | null = null;

	const clientPeerConfig: ClientPeerConfig = {
		forceRelayOnly: peerConfig.forceRelayOnly,
		iceServers: peerConfig.iceServers ? [...peerConfig.iceServers] : [],
	};

	if (turnServer) {
		//	const turnCredential = crypto.randomBytes(32).toString('base64');
		//	turnServer.addUser(socket.id, turnCredential);
		// logger.info(`Adding socket "${socket.id}" as TURN user.`);
		clientPeerConfig.iceServers.push({
			urls: `turn:${hostname}:${peerConfig.integratedRelay.listeningPort}`,
			username: peerConfig.integratedRelay.defaultUsername,
			credential: peerConfig.integratedRelay.defaultPassword,
		});
	}

	socket.emit('clientPeerConfig', clientPeerConfig);

	socket.on('join', (c: string, id: number, clientId: number) => {
		if (typeof c !== 'string' || typeof id !== 'number' || typeof clientId !== 'number') {
			socket.disconnect();
			logger.error(`Socket %s sent invalid join command: %s %d %d`, socket.id, c, id, clientId);
			return;
		}

		let otherClients: any = {};
		if (io.sockets.adapter.rooms[c]) {
			let socketsInLobby = Object.keys(io.sockets.adapter.rooms[c].sockets);
			for (let s of socketsInLobby) {
				// if (clients.has(s) && clients.get(s).clientId === clientId) {
				// 	socket.disconnect();
				// 	logger.error(`Socket %s sent invalid join command, attempted spoofing another client`);
				// 	return;
				// }
				if (s !== socket.id) otherClients[s] = clients.get(s);
			}
		}
		code = c;
		socket.join(code);
		socket.to(code).broadcast.emit('join', socket.id, {
			playerId: id,
			clientId: clientId === Math.pow(2, 32) - 1 ? null : clientId,
		});
		socket.emit('setClients', otherClients);
	});

	socket.on('id', (id: number, clientId: number) => {
		if (typeof id !== 'number' || typeof clientId !== 'number') {
			socket.disconnect();
			logger.error(`Socket %s sent invalid id command: %d %d`, socket.id, id, clientId);
			return;
		}
		let client = clients.get(socket.id);
		if (client != null && client.clientId != null && client.clientId !== clientId) {
			socket.disconnect();
			logger.error(`Socket %s sent invalid id command, attempted spoofing another client`);
			return;
		}
		client = {
			playerId: id,
			clientId: clientId === Math.pow(2, 32) - 1 ? null : clientId,
		};
		clients.set(socket.id, client);
		socket.to(code).broadcast.emit('setClient', socket.id, client);
	});

	socket.on('leave', () => {
		if (code) {
			socket.leave(code);
			clients.delete(socket.id);
		}
	});

	socket.on('signal', (signal: Signal) => {
		if (typeof signal !== 'object' || !signal.data || !signal.to || typeof signal.to !== 'string') {
			socket.disconnect();
			logger.error(`Socket %s sent invalid signal command: %j`, socket.id, signal);
			return;
		}
		const { to, data } = signal;
		io.to(to).emit('signal', {
			data,
			from: socket.id,
		});
	});

	socket.on('disconnect', () => {
		clients.delete(socket.id);
		connectionCount--;
		logger.info('Total connected: %d', connectionCount);

		// if (turnServer) {
		// 	logger.info(`Removing socket "${socket.id}" as TURN user.`);
		// 	turnServer.removeUser(socket.id);
		// }
	});
});

server.listen(port);
logger.info('CrewLink Server started: 127.0.0.1:%s', port);<|MERGE_RESOLUTION|>--- conflicted
+++ resolved
@@ -11,10 +11,7 @@
 import peerConfig from './peerConfig';
 import { ICEServer } from './ICEServer';
 
-<<<<<<< HEAD
-const supportedCrewLinkVersions = new Set(['1.2.0', '1.2.1', '0.0.0', '2.0.0', '2.0.1', '2.0.2']);
-=======
->>>>>>> bf243b1c
+
 const httpsEnabled = !!process.env.HTTPS;
 
 const port = process.env.PORT || (httpsEnabled ? '443' : '9736');
