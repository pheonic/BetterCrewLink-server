--- conflicted
+++ resolved
@@ -131,9 +131,6 @@
 	});
 });
 
-<<<<<<< HEAD
-
-=======
 app.get('/lobbies', (req, res) => {
 	res.json(Array.from(publicLobbies.values()));
 });
@@ -152,7 +149,6 @@
 	}
 	// public room check
 };
->>>>>>> 60a0421d
 io.on('connection', (socket: socketIO.Socket) => {
 	connectionCount++;
 	logger.info('Total connected: %d in %d lobbies', connectionCount, allLobbies.size);
@@ -237,7 +233,6 @@
 		}
 	});
 
-<<<<<<< HEAD
 	socket.on('VAD', (activity: boolean) => {
 		let client = clients.get(socket.id);
 		if (code && client) {
@@ -249,7 +244,7 @@
 		}
 	});
 
-=======
+
 	socket.on('join_lobby', (id: number, callbackFn) => {
 		//ban check etc...
 		if (lobbyCodes.has(id) && publicLobbies.has(lobbyCodes.get(id))) {
@@ -287,7 +282,6 @@
 		publicLobbies.set(c, lobby);
 		io.sockets.in('lobbybrowser').emit('update_lobby', lobby);
 	});
->>>>>>> 60a0421d
 
 	socket.on('signal', (signal: Signal) => {
 		if (typeof signal !== 'object' || !signal.data || !signal.to || typeof signal.to !== 'string') {
