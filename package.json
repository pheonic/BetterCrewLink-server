{
 "name": "crewlink-server",
 "version": "1.0.1",
 "main": "index.js",
 "license": "GPL-3.0-or-later",
 "dependencies": {
  "express": "^4.17.1",
  "morgan": "^1.10.0",
<<<<<<< HEAD
  "node-turn": "0.0.6",
  "public-ip": "^4.0.2",
=======
>>>>>>> b03ba19f
  "pug": "^3.0.0",
  "socket.io": "^2.3.0",
  "tracer": "^1.1.4",
  "yaml": "^1.10.0"
 },
 "scripts": {
  "start": "yarn compile && node dist/index.js",
  "compile": "tsc",
  "postinstall": "yarn compile"
 },
 "devDependencies": {
  "@types/express": "^4.17.8",
  "@types/morgan": "^1.9.2",
  "@types/socket.io": "^2.1.11",
  "typescript": "^4.0.5"
 }
}<|MERGE_RESOLUTION|>--- conflicted
+++ resolved
@@ -6,11 +6,7 @@
  "dependencies": {
   "express": "^4.17.1",
   "morgan": "^1.10.0",
-<<<<<<< HEAD
   "node-turn": "0.0.6",
-  "public-ip": "^4.0.2",
-=======
->>>>>>> b03ba19f
   "pug": "^3.0.0",
   "socket.io": "^2.3.0",
   "tracer": "^1.1.4",
